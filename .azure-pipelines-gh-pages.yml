--- conflicted
+++ resolved
@@ -7,11 +7,7 @@
 
 jobs:
   - job: build_and_publish_docs
-<<<<<<< HEAD
-    container: ccfmsrc.azurecr.io/ccf/ci:2023-04-24-virtual-clang15
-=======
     container: ccfmsrc.azurecr.io/ccf/ci:26-04-2023-virtual-clang15
->>>>>>> 520af810
     pool:
       vmImage: ubuntu-20.04
 
