// Copyright (c) Microsoft Corporation. All rights reserved.
// Licensed under the Apache 2.0 License.
#pragma once

#include "ccf/crypto/entropy.h"
#include "ccf/crypto/rsa_key_pair.h"
#include "ccf/crypto/sha256.h"
#include "ccf/crypto/symmetric_key.h"
#include "ccf/ds/logger.h"
#include "ccf/js/common_context.h"
#include "crypto/sharing.h"
#include "kv/encryptor.h"
#include "ledger_secrets.h"
#include "network_state.h"
#include "secret_share.h"
#include "service/internal_tables_access.h"

#include <openssl/crypto.h>
#include <vector>

namespace ccf
{
  class LedgerSecretWrappingKey
  {
  private:
    static constexpr auto KZ_KEY_SIZE = ccf::crypto::GCM_DEFAULT_KEY_SIZE;
    bool has_wrapped = false;
    size_t num_shares;
    size_t recovery_threshold;
    std::vector<uint8_t> data; // Referred to as "kz" in TR
    std::vector<ccf::crypto::sharing::Share> shares;

  public:
    LedgerSecretWrappingKey(size_t num_shares_, size_t recovery_threshold_) :
      num_shares(num_shares_),
      recovery_threshold(recovery_threshold_)
    {
      shares.resize(num_shares);
      ccf::crypto::sharing::Share secret;
      ccf::crypto::sharing::sample_secret_and_shares(
        secret, shares, recovery_threshold);
      data = secret.key(KZ_KEY_SIZE);
    }

    LedgerSecretWrappingKey(
      std::vector<ccf::crypto::sharing::Share>&& shares_,
      size_t recovery_threshold_) :
      recovery_threshold(recovery_threshold_)
    {
      shares = shares_;
      ccf::crypto::sharing::Share secret;
      ccf::crypto::sharing::recover_unauthenticated_secret(
        secret, shares, recovery_threshold);
      data = secret.key(KZ_KEY_SIZE);
    }

    LedgerSecretWrappingKey(
      std::vector<SecretSharing::Share>&& shares_, size_t recovery_threshold_) :
      recovery_threshold(recovery_threshold_)
    {
      auto secret = SecretSharing::combine(shares_, shares_.size());
      data.resize(secret.size());
      std::copy_n(secret.begin(), secret.size(), data.begin());
      OPENSSL_cleanse(secret.data(), secret.size());
    }

    ~LedgerSecretWrappingKey()
    {
      OPENSSL_cleanse(data.data(), data.size());
    }

    size_t get_num_shares() const
    {
      return num_shares;
    }

    size_t get_recovery_threshold() const
    {
      return recovery_threshold;
    }

    std::vector<std::vector<uint8_t>> get_shares() const
    {
      std::vector<std::vector<uint8_t>> shares_;
      for (const ccf::crypto::sharing::Share& share : shares)
      {
        shares_.emplace_back(share.serialise());
      }
      return shares_;
    }

    template <typename T>
    T get_raw_data() const
    {
      T ret;
      std::copy_n(data.begin(), data.size(), ret.begin());
      return ret;
    }

    std::vector<uint8_t> wrap(const LedgerSecretPtr& ledger_secret)
    {
      if (has_wrapped)
      {
        throw std::logic_error(
          "Ledger secret wrapping key has already wrapped once");
      }

      ccf::crypto::GcmCipher encrypted_ls(ledger_secret->raw_key.size());

      ccf::crypto::make_key_aes_gcm(data)->encrypt(
        encrypted_ls.hdr.get_iv(), // iv is always 0 here as the share wrapping
                                   // key is never re-used for encryption
        ledger_secret->raw_key,
        {},
        encrypted_ls.cipher,
        encrypted_ls.hdr.tag);

      has_wrapped = true;

      return encrypted_ls.serialise();
    }

    LedgerSecretPtr unwrap(
      const std::vector<uint8_t>& wrapped_latest_ledger_secret)
    {
      ccf::crypto::GcmCipher encrypted_ls;
      encrypted_ls.deserialise(wrapped_latest_ledger_secret);
      std::vector<uint8_t> decrypted_ls;

      if (!ccf::crypto::make_key_aes_gcm(data)->decrypt(
            encrypted_ls.hdr.get_iv(),
            encrypted_ls.hdr.tag,
            encrypted_ls.cipher,
            {},
            decrypted_ls))
      {
        throw std::logic_error("Unwrapping latest ledger secret failed");
      }

      return std::make_shared<LedgerSecret>(std::move(decrypted_ls));
    }
  };

   struct SharesMap
   {
      EncryptedSharesMap encrypted_shares_map;
      EncryptedMultipleSharesMap encrypted_multiple_shares_map;
   };

   struct SharesAssignment
   {
      bool assigned_by_callback;
      size_t num_shares;
   };

  // During recovery, a list of EncryptedLedgerSecretInfo is constructed
  // from the local hook on the encrypted ledger secrets table.
  using RecoveredEncryptedLedgerSecrets = std::list<EncryptedLedgerSecretInfo>;

  // The ShareManager class provides the interface between the ledger secrets
  // object and the shares, ledger secrets and submitted shares KV tables. In
  // particular, it is used to:
  //  - Issue new recovery shares whenever required (e.g. on startup, rekey and
  //  membership updates)
  //  - Re-assemble the ledger secrets on recovery, once a threshold of members
  //  have successfully submitted their shares
  class ShareManager
  {
  private:
    std::shared_ptr<LedgerSecrets> ledger_secrets;

    SharesMap compute_encrypted_shares(
      ccf::kv::Tx& tx, const LedgerSecretWrappingKey& ls_wrapping_key)
    {
        LOG_INFO_FMT("Computing encrypted shares");

      EncryptedSharesMap encrypted_shares;
      EncryptedMultipleSharesMap encrypted_multiple_shares;

      auto shares = ls_wrapping_key.get_shares();

      auto active_recovery_members_info =
        InternalTablesAccess::get_active_recovery_members(tx);

      size_t share_index = 0;
      for (auto const& [member_id, enc_pub_key] : active_recovery_members_info)
      {
        auto shares_assignment = get_num_shares_to_assign(
          tx,
          member_id,
          ls_wrapping_key.get_num_shares(),
          ls_wrapping_key.get_recovery_threshold());

        auto member_enc_pubk = ccf::crypto::make_rsa_public_key(enc_pub_key);
        if (shares_assignment.assigned_by_callback)
        {
          // The callback can assign multiple shares to recovery member.
          auto num_shares_to_assign = shares_assignment.num_shares;
          LOG_INFO_FMT(
            "Assigning {} share(s) to recovery member m[{}]",
            num_shares_to_assign,
            member_id.value());
          encrypted_multiple_shares[member_id] = std::vector<EncryptedShare>();
          for (size_t i = 0, j = share_index; i < num_shares_to_assign; i++)
          {
            auto raw_share = std::vector<uint8_t>(shares[j].begin(), shares[j].end());
            auto wrapped_raw_share = member_enc_pubk->rsa_oaep_wrap(raw_share);
            encrypted_multiple_shares[member_id].push_back(wrapped_raw_share);
            OPENSSL_cleanse(raw_share.data(), raw_share.size());
  
            // Move in a circular manner starting from share_index so that we pick all
            // shares atleast once.
            j = (j + 1) % active_recovery_members_info.size();
          }
        } else {
          // Default behavior w/o a callback is to assign 1 share to each recovery member.
          auto raw_share = std::vector<uint8_t>(
            shares[share_index].begin(), shares[share_index].end());
          auto wrapped_raw_share = member_enc_pubk->rsa_oaep_wrap(raw_share);
          encrypted_shares[member_id] = wrapped_raw_share;
          OPENSSL_cleanse(raw_share.data(), raw_share.size());
        }

        share_index++;
      }

      share_index = 0;
      for (auto const& [member_id, enc_pub_key] : active_recovery_members_info)
      {
        OPENSSL_cleanse(shares[share_index].data(), shares[share_index].size());
        share_index++;
      }

      SharesMap sharesMap;
      sharesMap.encrypted_shares_map = encrypted_shares;
      sharesMap.encrypted_multiple_shares_map = encrypted_multiple_shares;
      return sharesMap;
    }

    void shuffle_recovery_shares(
      ccf::kv::Tx& tx, const LedgerSecretPtr& latest_ledger_secret)
    {
      auto active_recovery_members_info =
        InternalTablesAccess::get_active_recovery_members(tx);
      size_t recovery_threshold =
        InternalTablesAccess::get_recovery_threshold(tx);

      if (active_recovery_members_info.empty())
      {
        throw std::logic_error(
          "There should be at least one active recovery member to issue "
          "recovery shares");
      }

      if (recovery_threshold == 0)
      {
        throw std::logic_error(
          "Recovery threshold should be set before recovery "
          "shares are computed");
      }

      if (recovery_threshold > active_recovery_members_info.size())
      {
        throw std::logic_error(fmt::format(
          "Recovery threshold {} should be equal to or less than the number of "
          "active recovery members {}",
          recovery_threshold,
          active_recovery_members_info.size()));
      }

      const auto num_shares = active_recovery_members_info.size();
      auto ls_wrapping_key =
        LedgerSecretWrappingKey(num_shares, recovery_threshold);

      auto wrapped_latest_ls = ls_wrapping_key.wrap(latest_ledger_secret);
      auto recovery_shares = tx.rw<ccf::RecoveryShares>(Tables::SHARES);
      auto shares_map = compute_encrypted_shares(tx, ls_wrapping_key);
      recovery_shares->put(
        {wrapped_latest_ls,
         shares_map.encrypted_shares_map,
         latest_ledger_secret->previous_secret_stored_version,
         shares_map.encrypted_multiple_shares_map});
    }

    void set_recovery_shares_info(
      ccf::kv::Tx& tx,
      const LedgerSecretPtr& latest_ledger_secret,
      const std::optional<VersionedLedgerSecret>& previous_ledger_secret =
        std::nullopt,
      std::optional<ccf::kv::Version> latest_ls_version = std::nullopt)
    {
      // First, generate a fresh ledger secrets wrapping key and wrap the
      // latest ledger secret with it. Then, encrypt the penultimate ledger
      // secret with the latest ledger secret and split the ledger secret
      // wrapping key, allocating a new share for each active recovery member.
      // Finally, encrypt each share with the public key of each member and
      // record it in the shares table.

      shuffle_recovery_shares(tx, latest_ledger_secret);

      auto encrypted_ls = tx.rw<ccf::EncryptedLedgerSecretsInfo>(
        Tables::ENCRYPTED_PAST_LEDGER_SECRET);

      std::vector<uint8_t> encrypted_previous_secret = {};
      ccf::kv::Version version_previous_secret = ccf::kv::NoVersion;
      if (previous_ledger_secret.has_value())
      {
        version_previous_secret = previous_ledger_secret->first;

        ccf::crypto::GcmCipher encrypted_previous_ls(
          previous_ledger_secret->second->raw_key.size());
        encrypted_previous_ls.hdr.set_random_iv();

        latest_ledger_secret->key->encrypt(
          encrypted_previous_ls.hdr.get_iv(),
          previous_ledger_secret->second->raw_key,
          {},
          encrypted_previous_ls.cipher,
          encrypted_previous_ls.hdr.tag);

        encrypted_previous_secret = encrypted_previous_ls.serialise();
        encrypted_ls->put(
          {PreviousLedgerSecretInfo(
             std::move(encrypted_previous_secret),
             version_previous_secret,
             encrypted_ls->get_version_of_previous_write()),
           latest_ls_version});
      }
      else
      {
        encrypted_ls->put({std::nullopt, latest_ls_version});
      }
    }

    std::vector<uint8_t> encrypt_submitted_share(
      const std::vector<uint8_t>& submitted_share,
      const LedgerSecretPtr& current_ledger_secret)
    {
      // Submitted recovery shares are encrypted with the latest ledger secret.
      ccf::crypto::GcmCipher encrypted_submitted_share(submitted_share.size());

      encrypted_submitted_share.hdr.set_random_iv();

      current_ledger_secret->key->encrypt(
        encrypted_submitted_share.hdr.get_iv(),
        submitted_share,
        {},
        encrypted_submitted_share.cipher,
        encrypted_submitted_share.hdr.tag);

      return encrypted_submitted_share.serialise();
    }

    std::vector<uint8_t> decrypt_submitted_share(
      const std::vector<uint8_t>& encrypted_submitted_share,
      LedgerSecretPtr&& current_ledger_secret)
    {
      ccf::crypto::GcmCipher encrypted_share;
      encrypted_share.deserialise(encrypted_submitted_share);
      std::vector<uint8_t> decrypted_share;

      current_ledger_secret->key->decrypt(
        encrypted_share.hdr.get_iv(),
        encrypted_share.hdr.tag,
        encrypted_share.cipher,
        {},
        decrypted_share);

      return decrypted_share;
    }

    LedgerSecretWrappingKey combine_from_encrypted_submitted_shares(
      ccf::kv::Tx& tx)
    {
      auto encrypted_submitted_shares = tx.rw<ccf::EncryptedSubmittedShares>(
        Tables::ENCRYPTED_SUBMITTED_SHARES);
      auto encrypted_submitted_multiple_shares = tx.rw<ccf::EncryptedSubmittedMultipleShares>(
        Tables::ENCRYPTED_SUBMITTED_MULTIPLE_SHARES);
      auto config = tx.rw<ccf::Configuration>(Tables::CONFIGURATION);

      std::vector<ccf::crypto::sharing::Share> new_shares = {};
      std::vector<SecretSharing::Share> old_shares = {};
      // Defensively allow shares in both formats for the time being, even if we
      // get a mix, and so long as we have enough of one or the other, attempt
      // to reassemble the secret. We only try with the most numerous kind of
      // share, we won't try with the minority even if it meets the threshold
      // too.
      encrypted_submitted_shares->foreach(
        [&new_shares, &old_shares, &tx, this](
          const MemberId, const EncryptedSubmittedShare& encrypted_share) {
          auto decrypted_share = decrypt_submitted_share(
            encrypted_share, ledger_secrets->get_latest(tx).second);
          switch (decrypted_share.size())
          {
            case ccf::crypto::sharing::Share::serialised_size:
            {
              new_shares.emplace_back(decrypted_share);
              break;
            }
            case SecretSharing::SHARE_LENGTH:
            {
              SecretSharing::Share share;
              std::copy_n(
                decrypted_share.begin(),
                SecretSharing::SHARE_LENGTH,
                share.begin());
              old_shares.emplace_back(std::move(share));
              break;
            }
            default:
            {
              OPENSSL_cleanse(decrypted_share.data(), decrypted_share.size());
              throw std::logic_error(fmt::format(
                "Error combining recovery shares: decrypted share of {} bytes "
                "is neither a new-style share of {} bytes nor an old-style "
                "share of {} bytes",
                decrypted_share.size(),
                ccf::crypto::sharing::Share::serialised_size,
                SecretSharing::SHARE_LENGTH));
            }
          }
          OPENSSL_cleanse(decrypted_share.data(), decrypted_share.size());
          return true;
        });

      encrypted_submitted_multiple_shares->foreach(
        [&new_shares, &tx, this](
          const MemberId, const std::vector<EncryptedSubmittedShare> encrypted_shares) {
            for (auto &encrypted_share : encrypted_shares)
            {
              auto decrypted_share = decrypt_submitted_share(
                encrypted_share, ledger_secrets->get_latest(tx).second);
                new_shares.emplace_back(decrypted_share);
              OPENSSL_cleanse(decrypted_share.data(), decrypted_share.size());              
            }
          return true;
        });

      auto num_shares = std::max(old_shares.size(), new_shares.size());

      auto recovery_threshold = config->get()->recovery_threshold;
      if (recovery_threshold > num_shares)
      {
        throw std::logic_error(fmt::format(
          "Error combining recovery shares: only {} recovery shares were "
          "submitted but recovery threshold is {}",
          num_shares,
          recovery_threshold));
      }

      if (new_shares.size() > old_shares.size())
      {
        return LedgerSecretWrappingKey(
          std::move(new_shares), recovery_threshold);
      }
      else
      {
        return LedgerSecretWrappingKey(
          std::move(old_shares), recovery_threshold);
      }
    }

    SharesAssignment get_num_shares_to_assign(
      ccf::kv::Tx& tx,
      MemberId member_id,
      size_t num_shares,
      size_t recovery_threshold)
    {
      auto share_assignment = SharesAssignment();
      const auto constitution =
        tx.ro<ccf::Constitution>(ccf::Tables::CONSTITUTION)
          ->get();
      if (!constitution.has_value())
      {
        throw std::logic_error(
          "No constitution is set - number of shares to assign cannot be evaluated");
      }

      js::CommonContextWithLocalTx js_context(js::TxAccess::GOV_RO, &tx);

      js::core::JSWrappedValue num_shares_to_assign_func;
      try
      {
        num_shares_to_assign_func = js_context.get_exported_function(
          constitution.value(),
          "num_shares_to_assign",
          fmt::format("{}[0]", ccf::Tables::CONSTITUTION));        
      }
      catch (const std::exception& e)
      {
        // TODO (gsinha): Handle absense of the method in a better way rather than
        // blanket catch statement above.
<<<<<<< HEAD
        // LOG_FAIL_FMT("Exception locating the num_shares_to_assign func: {}", e.what());
=======
        LOG_FAIL_FMT("Exception locating the num_shares_to_assign func: {}", e.what());
>>>>>>> 800347fb
        return share_assignment;
      }      

      std::vector<js::core::JSWrappedValue> argv;
      argv.push_back(js_context.new_string(member_id.value()));
      argv.push_back(js_context.new_string(std::to_string(num_shares)));
      argv.push_back(js_context.new_string(std::to_string(recovery_threshold)));

      auto val = js_context.call_with_rt_options(
        num_shares_to_assign_func,
        argv,
        tx.ro<ccf::JSEngine>(ccf::Tables::JSENGINE)->get(),
        js::core::RuntimeLimitsPolicy::NO_LOWER_THAN_DEFAULTS);

      if (val.is_exception())
      {
        auto [reason, trace] = js_context.error_message();
        if (js_context.interrupt_data.request_timed_out)
        {
          reason = "Operation took too long to complete.";
        }

        // TODO (gsinha): How to expose trace variable for debugging?
        throw std::logic_error(
          fmt::format("Failed to num_shares_to_assign(): {}", reason));
      }

      auto num_value_string = js_context.to_str(val).value_or("0");
      std::stringstream sstream(num_value_string);
      size_t result;
      sstream >> result;

      if (result < 1 || result > recovery_threshold)
      {
        LOG_FAIL_FMT(
          "Value returned was {} but expecting between {} and {}. Defaulting to 1.",
          result,
          1,
          recovery_threshold);
        throw std::logic_error(fmt::format(
          "Invalid return value from num_shares_to_assign(): {} for member {}. Should be between 1 and {}",
           result,
           member_id.value(),
           recovery_threshold));
      }

      share_assignment.assigned_by_callback = true;
      share_assignment.num_shares = result;
      return share_assignment;
    }

  public:
    ShareManager(const std::shared_ptr<LedgerSecrets>& ledger_secrets_) :
      ledger_secrets(ledger_secrets_)
    {}

    /** Issue new recovery shares for the current ledger secret, recording the
     * wrapped new ledger secret and encrypted previous ledger secret in the
     * store.
     *
     * @param tx Store transaction object
     */
    void issue_recovery_shares(ccf::kv::Tx& tx)
    {
      auto [latest, penultimate] =
        ledger_secrets->get_latest_and_penultimate(tx);

      set_recovery_shares_info(tx, latest.second, penultimate, latest.first);
    }

    /** Issue new recovery shares of the new ledger secret, recording the
     * wrapped new ledger secret and encrypted current (now previous) ledger
     * secret in the store.
     *
     * @param tx Store transaction object
     * @param new_ledger_secret Pointer to new ledger secret
     *
     * Note: The version at which the new ledger secret is applicable from is
     * derived from the hook at which the ledger secret is applied to the
     * store.
     */
    void issue_recovery_shares(
      ccf::kv::Tx& tx, LedgerSecretPtr new_ledger_secret)
    {
      set_recovery_shares_info(
        tx, new_ledger_secret, ledger_secrets->get_latest(tx));
    }

    /** Issue new recovery shares of the same current ledger secret to all
     * active recovery members. The encrypted ledger secrets recorded in the
     * store are not updated.
     *
     * @param tx Store transaction object
     */
    void shuffle_recovery_shares(ccf::kv::Tx& tx)
    {
      shuffle_recovery_shares(tx, ledger_secrets->get_latest(tx).second);
    }

    static std::optional<EncryptedShare> get_encrypted_share(
      ccf::kv::ReadOnlyTx& tx, const MemberId& member_id)
    {
      auto recovery_shares_info =
        tx.ro<ccf::RecoveryShares>(Tables::SHARES)->get();
      if (!recovery_shares_info.has_value())
      {
        throw std::logic_error(
          "Failed to retrieve current recovery shares info");
      }

      auto search = recovery_shares_info->encrypted_shares.find(member_id);
      if (search == recovery_shares_info->encrypted_shares.end())
      {
        return std::nullopt;
      }

      return search->second;
    }

    static std::optional<std::vector<EncryptedShare>> get_multiple_encrypted_shares(
      ccf::kv::ReadOnlyTx& tx, const MemberId& member_id)
    {
      auto recovery_shares_info =
        tx.ro<ccf::RecoveryShares>(Tables::SHARES)->get();
      if (!recovery_shares_info.has_value())
      {
        throw std::logic_error(
          "Failed to retrieve current recovery shares info");
      }

      if (!recovery_shares_info->encrypted_multiple_shares.has_value())
      {
        return std::nullopt;
      }

      auto search = recovery_shares_info->encrypted_multiple_shares->find(member_id);
      if (search == recovery_shares_info->encrypted_multiple_shares->end())
      {
        return std::nullopt;
      }

      return search->second;
    }

    LedgerSecretsMap restore_recovery_shares_info(
      ccf::kv::Tx& tx,
      const RecoveredEncryptedLedgerSecrets& recovery_ledger_secrets)
    {
      // First, re-assemble the ledger secret wrapping key from the submitted
      // encrypted shares. Then, unwrap the latest ledger secret and use it to
      // decrypt the sequence of recovered ledger secrets, from the last one.

      if (recovery_ledger_secrets.empty())
      {
        throw std::logic_error("No recovery ledger secrets");
      }

      auto recovery_shares_info =
        tx.ro<ccf::RecoveryShares>(Tables::SHARES)->get();
      if (!recovery_shares_info.has_value())
      {
        throw std::logic_error(
          "Failed to retrieve current recovery shares info");
      }

      auto restored_ls = combine_from_encrypted_submitted_shares(tx).unwrap(
        recovery_shares_info->wrapped_latest_ledger_secret);

      LOG_DEBUG_FMT(
        "Recovering {} encrypted ledger secrets",
        recovery_ledger_secrets.size());

      auto& current_ledger_secret_version =
        recovery_ledger_secrets.back().next_version;
      if (!current_ledger_secret_version.has_value())
      {
        // This should always be set by the recovery hook, which sets this to
        // the version at which it is called if unset in the store
        throw std::logic_error("Current ledger secret version should be set");
      }

      auto encrypted_previous_ledger_secret =
        tx.ro<ccf::EncryptedLedgerSecretsInfo>(
          Tables::ENCRYPTED_PAST_LEDGER_SECRET);

      LedgerSecretsMap restored_ledger_secrets = {};
      auto s = restored_ledger_secrets.emplace(
        current_ledger_secret_version.value(),
        std::make_shared<LedgerSecret>(
          std::move(restored_ls->raw_key),
          encrypted_previous_ledger_secret->get_version_of_previous_write()));
      auto latest_ls = s.first->second;

      for (auto it = recovery_ledger_secrets.rbegin();
           it != recovery_ledger_secrets.rend();
           it++)
      {
        if (!it->previous_ledger_secret.has_value())
        {
          // Very first entry does not encrypt any other ledger secret
          break;
        }

        auto decrypted_ls_raw = decrypt_previous_ledger_secret_raw(
          latest_ls, it->previous_ledger_secret->encrypted_data);

        auto secret = restored_ledger_secrets.emplace(
          it->previous_ledger_secret->version,
          std::make_shared<LedgerSecret>(
            std::move(decrypted_ls_raw),
            it->previous_ledger_secret->previous_secret_stored_version));
        latest_ls = secret.first->second;
      }

      return restored_ledger_secrets;
    }

    size_t submit_recovery_share(
      ccf::kv::Tx& tx,
      MemberId member_id,
      const std::vector<uint8_t>& submitted_recovery_share)
    {
      auto service = tx.rw<ccf::Service>(Tables::SERVICE);
      auto encrypted_submitted_shares = tx.rw<ccf::EncryptedSubmittedShares>(
        Tables::ENCRYPTED_SUBMITTED_SHARES);
      auto active_service = service->get();
      if (!active_service.has_value())
      {
        throw std::logic_error("Failed to get active service");
      }

      encrypted_submitted_shares->put(
        member_id,
        encrypt_submitted_share(
          submitted_recovery_share, ledger_secrets->get_latest(tx).second));

      return encrypted_submitted_shares->size();
    }

    size_t submit_multiple_recovery_shares(
      ccf::kv::Tx& tx,
      MemberId member_id,
      const std::vector<std::vector<uint8_t>>& submitted_recovery_shares)
    {
      auto service = tx.rw<ccf::Service>(Tables::SERVICE);
      auto encrypted_submitted_multiple_shares = tx.rw<ccf::EncryptedSubmittedMultipleShares>(
        Tables::ENCRYPTED_SUBMITTED_MULTIPLE_SHARES); 
      auto active_service = service->get();
      if (!active_service.has_value())
      {
        throw std::logic_error("Failed to get active service");
      }

      std::vector<std::vector<uint8_t>> encrypted_shares;
      for (auto &submitted_recovery_share : submitted_recovery_shares)
      {
        encrypted_shares.emplace_back(encrypt_submitted_share(
          submitted_recovery_share, ledger_secrets->get_latest(tx).second));
      }

      encrypted_submitted_multiple_shares->put(member_id, encrypted_shares);

      size_t total_submitted_shares = 0; 
      encrypted_submitted_multiple_shares->foreach([&total_submitted_shares](auto key, auto value) {
          total_submitted_shares += value.size();
          return true;
      });      

      return total_submitted_shares;
    }

    static void clear_submitted_recovery_shares(ccf::kv::Tx& tx)
    {
      auto encrypted_submitted_shares = tx.rw<ccf::EncryptedSubmittedShares>(
        Tables::ENCRYPTED_SUBMITTED_SHARES);
      encrypted_submitted_shares->clear();
      auto encrypted_submitted_multiple_shares = tx.rw<ccf::EncryptedSubmittedMultipleShares>(
        Tables::ENCRYPTED_SUBMITTED_MULTIPLE_SHARES);
      encrypted_submitted_multiple_shares->clear();
    }
  };
}<|MERGE_RESOLUTION|>--- conflicted
+++ resolved
@@ -490,11 +490,7 @@
       {
         // TODO (gsinha): Handle absense of the method in a better way rather than
         // blanket catch statement above.
-<<<<<<< HEAD
-        // LOG_FAIL_FMT("Exception locating the num_shares_to_assign func: {}", e.what());
-=======
         LOG_FAIL_FMT("Exception locating the num_shares_to_assign func: {}", e.what());
->>>>>>> 800347fb
         return share_assignment;
       }      
 
