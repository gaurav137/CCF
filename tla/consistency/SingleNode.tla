--- conflicted
+++ resolved
@@ -94,19 +94,11 @@
 \* Note that a request could only be committed if it's in the highest view's ledger
 StatusCommittedResponseAction ==
     /\ \E i \in DOMAIN history :
-<<<<<<< HEAD
-        /\ history[i].type = RwTxResponse
-        /\ Max(DOMAIN ledgerBranches[Len(ledgerBranches)]) >= history[i].tx_id[2]
-        /\ ledgerBranches[Len(ledgerBranches)][history[i].tx_id[2]].view = history[i].tx_id[1]
-        \* Reply
-        /\ history' = Append(
-            history,[
-=======
         LET view == history[i].tx_id[1]
             seqno == history[i].tx_id[2]
         IN /\ history[i].type = RwTxResponse
-           /\ Len(Last(ledgerBranches)) >= seqno
-           /\ Last(ledgerBranches)[seqno].view = view
+           /\ Max(DOMAIN ledgerBranches[Len(ledgerBranches)] \cup {0}) >= seqno
+           /\ ledgerBranches[Len(ledgerBranches)][history[i].tx_id[2]].view = view
            \* There is no future InvalidStatus that's incompatible with this commit
            \* This is to accomodate StatusInvalidResponseAction making future commits invalid,
            \* and is an unnecessary complication for model checking. It does facilitate trace
@@ -120,7 +112,6 @@
            \* Reply
            /\ history' = Append(
               history,[
->>>>>>> cd8b8ddd
                 type |-> TxStatusReceived, 
                 tx_id |-> history[i].tx_id,
                 status |-> CommittedStatus]
@@ -129,14 +120,8 @@
 
 \* Append a transaction to the ledger which does not impact the state we are considering
 AppendOtherTxnAction ==
-<<<<<<< HEAD
-    /\ \E view \in DOMAIN ledgerBranches:
+    /\ \E view \in (DOMAIN ledgerBranches) \ 0..(FirstBranch-1):
         ledgerBranches' = [ledgerBranches EXCEPT ![view] = @ @@ (Max(DOMAIN ledgerBranches[view] \cup {0})+1) :> [view |-> view] ]
-=======
-    /\ \E view \in FirstBranch..Len(ledgerBranches):
-        ledgerBranches' = [ledgerBranches EXCEPT ![view] = 
-                    Append(@,[view |-> view])]
->>>>>>> cd8b8ddd
     /\ UNCHANGED history
 
 \* A CCF service with a single node will never have a view change
