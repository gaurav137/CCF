--- conflicted
+++ resolved
@@ -22,13 +22,8 @@
             /\ j > i 
             /\ history[j].type = RoTxResponse
             /\ history[j].tx = history[i].tx} = {}
-<<<<<<< HEAD
-        /\ \E view \in DOMAIN ledgerBranches:
+        /\ \E view \in (DOMAIN ledgerBranches) \ 1..(FirstBranch-1):
             /\ ledgerBranches[view] # <<>>
-=======
-        /\ \E view \in FirstBranch..Len(ledgerBranches):
-            /\ Len(ledgerBranches[view]) > 0
->>>>>>> cd8b8ddd
             /\ history' = Append(
                 history,[
                     type |-> RoTxResponse, 
