--- conflicted
+++ resolved
@@ -16,11 +16,7 @@
 resources:
   containers:
     - container: virtual
-<<<<<<< HEAD
-      image: ccfmsrc.azurecr.io/ccf/ci:2023-04-24-virtual-clang15
-=======
       image: ccfmsrc.azurecr.io/ccf/ci:26-04-2023-virtual-clang15
->>>>>>> 520af810
       options: --publish-all --cap-add NET_ADMIN --cap-add NET_RAW --cap-add SYS_PTRACE -v /lib/modules:/lib/modules:ro
 
 jobs:
